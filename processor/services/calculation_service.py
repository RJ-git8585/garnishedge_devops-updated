from datetime import datetime, date
from django.db import transaction
import logging
import traceback as t
from processor.models import (StateTaxLevyAppliedRule,GarnishmentFees,ExemptConfig,WithholdingLimit,WithholdingRules,CreditorDebtAppliedRule,StateTaxLevyConfig, StateTaxLevyExemptAmtConfig, CreditorDebtAppliedRule,AddExemptions,StdExemptions,ThresholdAmount,StateTaxLevyAppliedRule, StateTaxLevyExemptAmtConfig, StateTaxLevyConfig)
from user_app.models import ( EmployeeDetail, 
    EmployeeBatchData, GarnishmentBatchData, PayrollBatchData
)
from processor.serializers import (ThresholdAmountSerializer, AddExemptionSerializer, StdExemptionSerializer,GarnishmentFeesSerializer,
    StateTaxLevyConfigSerializers, StateTaxLevyExemptAmtConfigSerializers
)
from user_app.serializers import EmployeeDetailSerializer
<<<<<<< HEAD

from processor.garnishment_library.calculations import (StateAbbreviations,ChildSupport,FranchaiseTaxBoard,WithholdingProcessor,
=======
from processor.garnishment_library.calculations.bankcrupty import Bankruptcy
from processor.garnishment_library.calculations import (StateAbbreviations,ChildSupport,FranchaiseTaxBoard,
>>>>>>> 17c9df8f
                    GarFeesRulesEngine,MultipleGarnishmentPriorityOrder,StateTaxLevyCalculator,CreditorDebtCalculator,FederalTax,StudentLoanCalculator)
from user_app.constants import (
    EmployeeFields as EE,
    GarnishmentTypeFields as GT,
    GarnishmentTypeResponse as GR,
    CalculationFields as CA,
    PayrollTaxesFields as PT,
    CalculationResponseFields as CR,
    CalculationMessages as CM,
    CommonConstants,
)
from typing import Dict, Set, List, Any
logger = logging.getLogger(__name__)


INSUFFICIENT_PAY = "Garnishment cannot be deducted due to insufficient pay"

class CalculationDataView:
    """
    Service class to handle all garnishment calculations and database operations.
    """

    def preload_config_data(self, garnishment_types: Set[str]) -> Dict[str, Any]:
        """
        Preloads configuration data for the requested garnishment types.
        Enhanced with better error handling and logging.
        """
        config_data = {}
        loaded_types = []
        
        
        try:
            if GT.STATE_TAX_LEVY in garnishment_types:
                try:
                    queryset = StateTaxLevyExemptAmtConfig.objects.all()
                    serializer = StateTaxLevyExemptAmtConfigSerializers(queryset, many=True)
                    config_data[GT.STATE_TAX_LEVY] = serializer.data
                    loaded_types.append(GT.STATE_TAX_LEVY)
                except Exception as e:
                    logger.error(f"Error loading {GT.STATE_TAX_LEVY} config: {e}")

            if GT.CREDITOR_DEBT in garnishment_types:
                try:
                    queryset = ThresholdAmount.objects.select_related('config').all()
                    serializer = ThresholdAmountSerializer(queryset, many=True)
                    config_data[GT.CREDITOR_DEBT] = serializer.data
                    loaded_types.append(GT.CREDITOR_DEBT)
                except Exception as e:
                    logger.error(f"Error loading {GT.CREDITOR_DEBT} config: {e}")
                    
            if GT.FEDERAL_TAX_LEVY in garnishment_types:
                try:
                    # Get additional exemptions
                    add_exempt = AddExemptions.objects.select_related('year', 'fs').all()
                    add_serializer = AddExemptionSerializer(add_exempt, many=True)
                    config_data["federal_add_exempt"] = add_serializer.data
                    
                    # Get standard exemptions
                    std_exempt = StdExemptions.objects.select_related('year', 'fs', 'pp').all()
                    std_serializer = StdExemptionSerializer(std_exempt, many=True)

                    config_data["federal_std_exempt"] = std_serializer.data
                    
                    loaded_types.append(GT.FEDERAL_TAX_LEVY)
                except Exception as e:
                    logger.error(f"Error loading {GT.FEDERAL_TAX_LEVY} config: {e}")


            if GT.CHILD_SUPPORT in garnishment_types:
                pass
                # try:
                #     withholding_rules = WithholdingRules.objects.select_related('state').all()

                #     serializer = WithholdingRulesSerializer(withholding_rules, many=True)

                #     config_data[GT.CHILD_SUPPORT] = serializer.data
                    

                #     loaded_types.append(GT.CHILD_SUPPORT)
                # except Exception as e:
                #     logger.error(f"Error loading {GT.CHILD_SUPPORT} config: {e}")

            if GT.FRANCHISE_TAX_BOARD in garnishment_types:
                try:
                    queryset = ExemptConfig.objects.select_related('state','pay_period','garnishment_type').filter(garnishment_type=6)

                    config_ids = queryset.values_list("id", flat=True)

                    # Get ThresholdAmount records linked to those configs
                    threshold_qs = ThresholdAmount.objects.select_related("config").filter(config_id__in=config_ids)

                    serializer = ThresholdAmountSerializer(threshold_qs, many=True)
                    config_data["franchise_tax_board"] = serializer.data
                    loaded_types.append("franchise_tax_board")
                    logger.info(f"Successfully loaded config for types: {loaded_types}")
                except Exception as e:
                    logger.error(f"Error loading {GT.FEDERAL_TAX_LEVY} config: {e}")

            
            if "bankcrupty" in garnishment_types:
                try:
                    queryset = ExemptConfig.objects.select_related('state','pay_period','garnishment_type').filter(garnishment_type=7)

                    config_ids = queryset.values_list("id", flat=True)

                    # Get ThresholdAmount records linked to those configs
                    threshold_qs = ThresholdAmount.objects.select_related("config").filter(config_id__in=config_ids)

                    serializer = ThresholdAmountSerializer(threshold_qs, many=True)
                    config_data["bankcrupty"] = serializer.data
                    loaded_types.append("bankcrupty")
                    logger.info(f"Successfully loaded config for types: {loaded_types}")
                except Exception as e:
                    logger.error(f"Error loading {GT.FEDERAL_TAX_LEVY} config: {e}")
            
        except Exception as e:
            logger.error(f"Critical error preloading config data: {e}", exc_info=True) 
        return config_data
    
    def preload_garnishment_fees(self) -> list:
        """
        Preloads garnishment fee configurations from the DB once.
        """
        try:
            fees = (
            GarnishmentFees.objects
            .select_related("state", "garnishment_type", "pay_period", "rule")
            .all()
            .order_by("-created_at")
        )
            serializer = GarnishmentFeesSerializer(fees, many=True)
            logger.info("Successfully loaded garnishment fee config")
            return serializer.data
        except Exception as e:
            logger.error(f"Error loading garnishment fees: {e}", exc_info=True)
            return []


    def validate_fields(self, record, required_fields):
        """
        Validates required fields and returns a list of missing fields.
        Uses set operations for efficiency if required_fields is large.
        """
        if len(required_fields) > 10:
            return list(set(required_fields) - set(record))
        return [field for field in required_fields if field not in record]

    def _get_employee_details(self, employee_id):
        """
        Fetches employee details by ID.
        Returns serialized data or None if not found.
        """
        try:
            obj = EmployeeDetail.objects.get(ee_id=employee_id)
            serializer = EmployeeDetailSerializer(obj)
            return serializer.data
        except EmployeeDetail.DoesNotExist:
            return None
        except Exception as e:
            logger.error(
                f"Error fetching employee details for {employee_id}: {e}")
            return None

    def is_garnishment_fee_deducted(self, record):
        """
        Determines if garnishment fees can be deducted for the employee.
        Returns True, False, or None (if employee not found).
        """
        employee_data = self._get_employee_details(
            record[EE.EMPLOYEE_ID])
        if employee_data is None:
            return None
        suspended_till_str = employee_data.get(
            'garnishment_fees_suspended_till')
        if not suspended_till_str:
            return True
        try:
            suspended_date = datetime.strptime(
                suspended_till_str, "%Y-%m-%d").date()
            return date.today() >= suspended_date
        except Exception as e:
            logger.warning(
                f"Malformed suspension date for employee {record[EE.EMPLOYEE_ID]}: {e}")
            return True

    def get_garnishment_fees(self, record, total_withhold_amt,garn_fees=None):
        """
        Calculates garnishment fees based on employee data and suspension status.
        """
        is_deductible = self.is_garnishment_fee_deducted(record)
        employee_id = record.get(EE.EMPLOYEE_ID)
        work_state = record.get(EE.WORK_STATE)
        try:
            if is_deductible is None:
                fees = GarFeesRulesEngine(work_state).apply_rule(
                    record, total_withhold_amt)
                return f"{fees}, {employee_id} is not registered. Please register the employee first to suspend garnishment fees calculation."
            elif is_deductible:
                return GarFeesRulesEngine(work_state).apply_rule(record, total_withhold_amt)
            else:
                employee_data = self._get_employee_details(employee_id)
                suspended_date = employee_data.get(
                    'garnishment_fees_suspended_till', 'N/A')
                return f"Garnishment fees cannot be deducted due to the suspension of garnishment fees until {suspended_date}"
        except Exception as e:
            logger.error(
                f"Error calculating garnishment fees for {employee_id}: {e}")
            return f"Error calculating garnishment fees: {e}"


    def get_rounded_garnishment_fee(self, work_state, record, withholding_amt,garn_fees=None):
        """
        Applies garnishment fee rule and rounds the result if it is numeric.
        """
        try:
            fee = GarFeesRulesEngine(work_state).apply_rule(
                record, withholding_amt)
            if isinstance(fee, (int, float)):
                return round(fee, 2)
            return fee
        except Exception as e:
            logger.error(f"Error rounding garnishment fee: {e}")
            return f"Error calculating garnishment fee: {e}"

    def calculate_garnishment(self, garnishment_type, record, config_data,garn_fees=None):
        """
        Handles garnishment calculations based on type.
        """
        garnishment_type_lower = garnishment_type.lower()
        garnishment_rules = {
            GT.CHILD_SUPPORT: {
                "fields": [
                    EE.ARREARS_GREATER_THAN_12_WEEKS, EE.SUPPORT_SECOND_FAMILY,
                    CA.GROSS_PAY, PT.PAYROLL_TAXES
                ],
                "calculate": self.calculate_child_support

            },
            GT.FEDERAL_TAX_LEVY: {
                "fields": [EE.FILING_STATUS, EE.PAY_PERIOD, CA.NET_PAY, EE.AGE, EE.IS_BLIND, EE.STATEMENT_OF_EXEMPTION_RECEIVED_DATE],
                "calculate": self.calculate_federal_tax
            },
            GT.STUDENT_DEFAULT_LOAN: {
                "fields": [CA.GROSS_PAY, EE.PAY_PERIOD, EE.NO_OF_STUDENT_DEFAULT_LOAN, PT.PAYROLL_TAXES],
                "calculate": self.calculate_student_loan
            },
            GT.STATE_TAX_LEVY: {
                "fields": [
                    EE.GROSS_PAY, EE.WORK_STATE
                ],
                "calculate": self.calculate_state_tax_levy
            },
            GT.CREDITOR_DEBT: {
                "fields": [
                    EE.GROSS_PAY, EE.WORK_STATE, EE.PAY_PERIOD, EE.FILING_STATUS
                ],
                "calculate": self.calculate_creditor_debt
            },
            GT.FRANCHISE_TAX_BOARD: {
                "fields": [
                    EE.GROSS_PAY, EE.WORK_STATE, EE.PAY_PERIOD, EE.FILING_STATUS
                ],
                "calculate": self.calculate_franchise_tax_board
            },
<<<<<<< HEAD
            GT.CHILD_SUPPORT_PRIORITY: {
                "fields": [
                    EE.ARREARS_GREATER_THAN_12_WEEKS, EE.SUPPORT_SECOND_FAMILY,
                    CA.GROSS_PAY, PT.PAYROLL_TAXES
                ],
                "calculate": self.calculate_child_support_priority
            }
=======
            "bankcrupty": {
                "fields": [
                    EE.GROSS_PAY, EE.WORK_STATE, EE.PAY_PERIOD, EE.FILING_STATUS
                ],
                "calculate": self.calculate_bankcrupty
            },
>>>>>>> 17c9df8f

        }
        rule = garnishment_rules.get(garnishment_type_lower)
        if not rule:
            return {"error": f"Unsupported garnishment type: {garnishment_type}"}
        required_fields = rule["fields"]
        missing_fields = self.validate_fields(record, required_fields)
        if missing_fields:
            return {"error": f"Missing fields in record: {', '.join(missing_fields)}"}
        try:
            return rule["calculate"](record, config_data,garn_fees)
        except Exception as e:
            logger.error(f"Error in {garnishment_type} calculation: {e}")
            return {"error": f"Error calculating {garnishment_type}: {e}"}

    def _handle_insufficient_pay_garnishment(self, record, disposable_earning, total_mandatory_deduction_obj):
        """
        Helper to set insufficient pay messages and common fields.
        """
        record[CR.AGENCY] = [{CR.WITHHOLDING_AMT: [
            {CR.GARNISHMENT_AMOUNT: INSUFFICIENT_PAY}]}]
        record[CR.ER_DEDUCTION] = {
            CR.GARNISHMENT_FEES: "Garnishment fees cannot be deducted due to insufficient pay"}
        record[CR.WITHHOLDING_LIMIT_RULE] = CommonConstants.WITHHOLDING_RULE_PLACEHOLDER
        record[CR.TOTAL_MANDATORY_DEDUCTION] = round(
            total_mandatory_deduction_obj, 2)
        record[CR.DISPOSABLE_EARNING] = round(disposable_earning, 2)
        record[CR.WITHHOLDING_BASIS] = CM.NA
        record[CR.WITHHOLDING_CAP] = CM.NA
        return record

    def calculate_child_support(self, record, config_data=None,garn_fees=None):
        """
        Calculate child support garnishment.
        """
        try:
            work_state = record.get(EE.WORK_STATE)
            result = ChildSupport(work_state).calculate(record)
            child_support_data = result["result_amt"]
            arrear_amount_data = result["arrear_amt"]
            ade, de, mde = result["ade"], result["de"], result["mde"]
            total_withhold_amt = sum(
                child_support_data.values()) + sum(arrear_amount_data.values())
            if total_withhold_amt <= 0:
                record.update({
                    CR.AGENCY: [
                        {CR.WITHHOLDING_AMT: [{CR.GARNISHMENT_AMOUNT: INSUFFICIENT_PAY}
                                              for _ in child_support_data]},
                        {"arrear": [{CR.WITHHOLDING_ARREAR: INSUFFICIENT_PAY}
                                    for _ in arrear_amount_data]}
                    ],
                    CR.ER_DEDUCTION: {CR.GARNISHMENT_FEES: "Garnishment fees cannot be deducted due to insufficient pay"},
                    CR.WITHHOLDING_BASIS: CM.NA,
                    CR.WITHHOLDING_CAP: CM.NA
                })
            else:
                record.update({
                    CR.AGENCY: [
                        {CR.WITHHOLDING_AMT: [{CR.GARNISHMENT_AMOUNT: amt}
                                              for amt in child_support_data.values()]},
                        {CR.ARREAR: [{CR.WITHHOLDING_ARREAR: amt}
                                     for amt in arrear_amount_data.values()]}
                    ],
                    CR.ER_DEDUCTION: {CR.GARNISHMENT_FEES: self.get_garnishment_fees(record, total_withhold_amt,garn_fees)},
                    CR.DISPOSABLE_EARNING: round(de, 2),
                    CR.ALLOWABLE_DISPOSABLE_EARNING: round(ade, 2),
                    CR.TOTAL_MANDATORY_DEDUCTION: round(mde, 2),
                    CR.WITHHOLDING_LIMIT_RULE: CommonConstants.WITHHOLDING_RULE_PLACEHOLDER,
                    CR.WITHHOLDING_BASIS: CM.NA,
                    CR.WITHHOLDING_CAP: CM.NA
                })
            return record
        except Exception as e:
            logger.error(f"Error calculating child support: {e}")
            return {"error": f"Error calculating child support: {e}"}

    def calculate_federal_tax(self, record, config_data,garn_fees=None):
        """
        Calculate federal tax garnishment.
        """
        try:
            work_state = record.get(EE.WORK_STATE)
            add_exempt={"federal_add_exempt":config_data["federal_add_exempt"]}
            std_exempt={"federal_std_exempt":config_data["federal_std_exempt"]}
            result = FederalTax().calculate(record,std_exempt,add_exempt)

            if result == 0:
                record[CR.AGENCY] = [
                    {CR.WITHHOLDING_AMT: [{GR.FEDERAL_TAX_LEVY: INSUFFICIENT_PAY}]}]
            else:
                record[CR.AGENCY] = [
                    {CR.WITHHOLDING_AMT: [{GR.FEDERAL_TAX_LEVY: result}]}]
            record[CR.ER_DEDUCTION] = {
                CR.GARNISHMENT_FEES: self.get_rounded_garnishment_fee(work_state, record, result,garn_fees)}
            record[CR.WITHHOLDING_BASIS] = CM.NA
            record[CR.WITHHOLDING_CAP] = CM.NA
            return record
        except Exception as e:
            logger.error(f"Error calculating federal tax: {e}")
            return {"error": f"Error calculating federal tax: {e}"}

    def calculate_student_loan(self, record, config_data=None,garn_fees=None):
        """
        Calculate student loan garnishment.
        """
        try:
            work_state = record.get(EE.WORK_STATE)
            payroll_taxes = record.get(PT.PAYROLL_TAXES)
            result = StudentLoanCalculator().calculate(record)
            total_mandatory_deduction_val = ChildSupport(
                work_state).calculate_md(payroll_taxes)
            loan_amt = result["student_loan_amt"]

            if len(loan_amt) == 1:
                record[CR.AGENCY] = [{
                    CR.WITHHOLDING_AMT: [
                        {GR.STUDENT_DEFAULT_LOAN: loan_amt.values()}]}]
            else:
                record[CR.AGENCY] = [{
                    CR.WITHHOLDING_AMT: [{GR.STUDENT_DEFAULT_LOAN: amt}
                                     for amt in loan_amt.values()]}]
            total_student_loan_amt = 0 if any(isinstance(
                val, str) for val in loan_amt.values()) else sum(loan_amt.values())
            record[CR.ER_DEDUCTION] = {CR.GARNISHMENT_FEES: self.get_rounded_garnishment_fee(
                work_state, record, total_student_loan_amt)}
            record[CR.WITHHOLDING_BASIS] = CM.NA
            record[CR.WITHHOLDING_CAP] = CM.NA
            record[CR.TOTAL_MANDATORY_DEDUCTION] = round(
                    total_mandatory_deduction_val, 2)
            record[CR.DISPOSABLE_EARNING] = result[CR.DISPOSABLE_EARNING]
            return record
        except Exception as e:
            logger.error(f"Error calculating student loan: {e}")
            return {"error": f"Error calculating student loan: {e}"}

    def calculate_state_tax_levy(self, record, config_data=None,garn_fees=None):
        """
        Calculate state tax levy garnishment.
        """
        try:
            state_tax_view = StateTaxLevyCalculator()
            payroll_taxes = record.get(PT.PAYROLL_TAXES)
            work_state = record.get(EE.WORK_STATE)
            result = state_tax_view.calculate(
                record, config_data[GT.STATE_TAX_LEVY])
            print("result",result)
            total_mandatory_deduction_val = ChildSupport(
                work_state).calculate_md(payroll_taxes)
            if result == CommonConstants.NOT_FOUND:
                return None
            if isinstance(result, dict) and result.get(CR.WITHHOLDING_AMT, 0) <= 0:
                return self._handle_insufficient_pay_garnishment(
                    record,
                    result.get(CR.DISPOSABLE_EARNING, 0),
                    total_mandatory_deduction_val
                )
            else:
                record[CR.AGENCY] = [{
                    CR.WITHHOLDING_AMT: [
                        {CR.GARNISHMENT_AMOUNT: round(
                            result[CR.WITHHOLDING_AMT], 2)}
                    ]
                }]
                record[CR.ER_DEDUCTION] = {
                    CR.GARNISHMENT_FEES: self.get_rounded_garnishment_fee(
                        work_state, record, result[CR.WITHHOLDING_AMT],garn_fees
                    )
                }
                
                record[CR.WITHHOLDING_LIMIT_RULE] = CommonConstants.WITHHOLDING_RULE_PLACEHOLDER
                record[CR.TOTAL_MANDATORY_DEDUCTION] = round(
                    total_mandatory_deduction_val, 2)
                record[CR.DISPOSABLE_EARNING] = round(
                    result[CR.DISPOSABLE_EARNING], 2)
                record[CR.WITHHOLDING_BASIS] = result.get(CR.WITHHOLDING_BASIS)
                record[CR.WITHHOLDING_CAP] = result.get(CR.WITHHOLDING_CAP)
                print("record",record)
                return record
                
        except Exception as e:
            import traceback as t
            print("eee",t.print_exc()) 
            logger.error(f"Error calculating state tax levy: {e}")
            return {"error": f"Error calculating state tax levy: {e}"}

    def calculate_creditor_debt(self, record, config_data=None,garn_fees=None):
        """
        Calculate creditor debt garnishment.
        """
        try:
            creditor_debt_calculator = CreditorDebtCalculator()
            work_state = record.get(EE.WORK_STATE)
            result = creditor_debt_calculator.calculate(
                record, config_data[GT.CREDITOR_DEBT])
            if isinstance(result, tuple):
                result = result[0]
            if result == CommonConstants.NOT_FOUND:
                return None
            elif result == CommonConstants.NOT_PERMITTED:
                return CommonConstants.NOT_PERMITTED
            total_mandatory_deduction_val = ChildSupport(
                work_state).calculate_md(record)
            if result[CR.WITHHOLDING_AMT] <= 0:
                return self._handle_insufficient_pay_garnishment(
                    record, result[CR.DISPOSABLE_EARNING], total_mandatory_deduction_val)
            else:
                record[CR.AGENCY] = [{CR.WITHHOLDING_AMT: [
                    {CR.CREDITOR_DEBT: max(round(result[CR.WITHHOLDING_AMT], 2), 0)}]}]
                record[CR.DISPOSABLE_EARNING] = round(
                    result[CR.DISPOSABLE_EARNING], 2)
                record[CR.TOTAL_MANDATORY_DEDUCTION] = round(
                    total_mandatory_deduction_val, 2)
                record[CR.ER_DEDUCTION] = {CR.GARNISHMENT_FEES: self.get_rounded_garnishment_fee(
                    work_state, record, result[CR.WITHHOLDING_AMT],garn_fees)}
                record[CR.WITHHOLDING_LIMIT_RULE] = CommonConstants.WITHHOLDING_RULE_PLACEHOLDER
                record[CR.WITHHOLDING_BASIS] = result.get(CR.WITHHOLDING_BASIS)
                record[CR.WITHHOLDING_CAP] = result.get(CR.WITHHOLDING_CAP)
                return record
        except Exception as e:
            logger.error(f"Error calculating creditor debt: {e}")
            return {"error": f"Error calculating creditor debt: {e}"}
        
    def calculate_franchise_tax_board(self, record, config_data=None,garn_fees=None):
        """
        Calculate creditor debt garnishment.
        """
        try:
            creditor_debt_calculator = FranchaiseTaxBoard()
            payroll_taxes = record.get(PT.PAYROLL_TAXES)
            work_state = record.get(EE.WORK_STATE)
            result = creditor_debt_calculator.calculate(
                record, config_data["franchise_tax_board"])
            if isinstance(result, tuple):
                result = result[0]
            if result == CommonConstants.NOT_FOUND:
                return None
            elif result == CommonConstants.NOT_PERMITTED:
                return CommonConstants.NOT_PERMITTED
            total_mandatory_deduction_val = ChildSupport(
                work_state).calculate_md(payroll_taxes)
            if result[CR.WITHHOLDING_AMT] <= 0:
                return self._handle_insufficient_pay_garnishment(
                    record, result[CR.DISPOSABLE_EARNING], total_mandatory_deduction_val)
            else:
                record[CR.AGENCY] = [{CR.WITHHOLDING_AMT: [
                    {GT.FRANCHISE_TAX_BOARD: max(round(result[CR.WITHHOLDING_AMT], 2), 0)}]}]
                record[CR.DISPOSABLE_EARNING] = round(
                    result[CR.DISPOSABLE_EARNING], 2)
                record[CR.TOTAL_MANDATORY_DEDUCTION] = round(
                    total_mandatory_deduction_val, 2)
                record[CR.ER_DEDUCTION] = {
                    CR.GARNISHMENT_FEES: self.get_rounded_garnishment_fee(
                    work_state, record, result[CR.WITHHOLDING_AMT],garn_fees
                    )}
                record[CR.WITHHOLDING_LIMIT_RULE] = CommonConstants.WITHHOLDING_RULE_PLACEHOLDER
                record[CR.WITHHOLDING_BASIS] = result.get(CR.WITHHOLDING_BASIS)
                record[CR.WITHHOLDING_CAP] = result.get(CR.WITHHOLDING_CAP)
                return record
        except Exception as e:
            logger.error(f"Error calculating franchise tax board: {e}")
            return {"error": f"Error calculating franchise tax board: {e}"}
        
    def calculate_bankcrupty(self, record, config_data=None,garn_fees=None):
        """
        Calculate creditor debt garnishment.
        """
        try:
            bankcrupty_calculator = Bankruptcy()
            payroll_taxes = record.get(PT.PAYROLL_TAXES)
            work_state = record.get(EE.WORK_STATE)
            result = bankcrupty_calculator.calculate(
                record, config_data["bankruptcy"])
            if isinstance(result, tuple):
                result = result[0]
            if result == CommonConstants.NOT_FOUND:
                return None
            elif result == CommonConstants.NOT_PERMITTED:
                return CommonConstants.NOT_PERMITTED
            total_mandatory_deduction_val = ChildSupport(
                work_state).calculate_md(payroll_taxes)
            if result[CR.WITHHOLDING_AMT] <= 0:
                return self._handle_insufficient_pay_garnishment(
                    record, result[CR.DISPOSABLE_EARNING], total_mandatory_deduction_val)
            else:
                record[CR.AGENCY] = [{CR.WITHHOLDING_AMT: [
                    {CR.GARNISHMENT_AMOUNT: max(round(result[CR.WITHHOLDING_AMT], 2), 0)}]}]
                record[CR.DISPOSABLE_EARNING] = round(
                    result[CR.DISPOSABLE_EARNING], 2)
                record[CR.TOTAL_MANDATORY_DEDUCTION] = round(
                    total_mandatory_deduction_val, 2)
                record[CR.ER_DEDUCTION] = {
                    CR.GARNISHMENT_FEES: self.get_rounded_garnishment_fee(
                    work_state, record, result[CR.WITHHOLDING_AMT],garn_fees
                    )}
                record[CR.WITHHOLDING_LIMIT_RULE] = CommonConstants.WITHHOLDING_RULE_PLACEHOLDER
                record[CR.WITHHOLDING_BASIS] = result.get(CR.WITHHOLDING_BASIS)
                record[CR.WITHHOLDING_CAP] = result.get(CR.WITHHOLDING_CAP)
                return record
        except Exception as e:
            logger.error(f"Error calculating franchise tax board: {e}")
            return {"error": f"Error calculating franchise tax board: {e}"}
   


    def calculate_child_support_priority(self, record, config_data=None,garn_fees=None):
        """
        Calculate creditor debt garnishment.
        """
        try:
            child_support_priority = WithholdingProcessor()
            payroll_taxes = record.get(PT.PAYROLL_TAXES)
            work_state = record.get(EE.WORK_STATE)
            result = child_support_priority.calculate(
                record)
            return result
        except Exception as e:
            print(t.print_exc())
            logger.error(f"Error calculating franchise tax board: {e}")
            return {"error": f"Error calculating franchise tax board: {e}"}


    def calculate_multiple_garnishment(self, record, config_data=None,garn_fees=None):
        """
        Calculate multiple garnishment and merge results with input record.
        """
        try:
            # Create copy of original record to preserve input data
            enhanced_record = record.copy()
            payroll_taxes = record.get(PT.PAYROLL_TAXES)
            
            multiple_garnishment = MultipleGarnishmentPriorityOrder(record, config_data)
            work_state = record.get(EE.WORK_STATE)
            result = multiple_garnishment.calculate()
            
            if result == CommonConstants.NOT_FOUND:
                enhanced_record['calculation_status'] = 'not_found'
                enhanced_record['error'] = 'No garnishment configuration found'
                return enhanced_record
                
            elif result == CommonConstants.NOT_PERMITTED:
                enhanced_record['calculation_status'] = 'not_permitted'
                enhanced_record['message'] = 'Garnishment not permitted for this case'
                return enhanced_record
            
            total_mandatory_deduction_val = ChildSupport(work_state).calculate_md(payroll_taxes)
            
            # Transform garnishment_data to include calculation results
            enhanced_garnishment_data = []
            total_withheld = 0.0
            
            # Process each garnishment type from the calculation results
            for garnishment_type, type_result in result.items():
                if isinstance(type_result, dict):
                    # Find matching garnishment data from input
                    original_garnishment = None
                    for garnishment in record.get(EE.GARNISHMENT_DATA, []):
                        if garnishment.get('type', '').lower().replace(' ', '_') == garnishment_type.lower().replace(' ', '_'):
                            original_garnishment = garnishment
                            break
                    
                    if original_garnishment:
                        enhanced_type_data = {
                            'type': garnishment_type,
                            'cases': []
                        }
                        
                        original_cases = original_garnishment.get('data', [])
                        
                        # Handle child support specific structure
                        if garnishment_type == 'child_support':
                            result_amounts = type_result.get('result_amt', {})
                            arrear_amounts = type_result.get('arrear_amt', {})
                            
                            type_total_withheld = 0.0
                            
                            for i, original_case in enumerate(original_cases):
                                enhanced_case = original_case.copy()
                                case_key_result = f"child support amount{i+1}"
                                case_key_arrear = f"arrear amount{i+1}"
                                
                                # Get individual amounts from calculation result
                                garnishment_amount = result_amounts.get(case_key_result, 0)
                                arrear_amount = arrear_amounts.get(case_key_arrear, 0)
                                
                                # For child support, the full amounts are typically withheld if available
                                current_support_withheld = garnishment_amount
                                arrear_withheld = arrear_amount
                                
                                # Total withheld for this case
                                case_total_withheld = current_support_withheld + arrear_withheld
                                
                                # Calculate remaining balance (should be 0 if fully withheld)
                                total_required = garnishment_amount + arrear_amount
                                remaining_balance = max(0, total_required - case_total_withheld)
                                
                                enhanced_case.update({
                                    'withholding_amount': round(garnishment_amount, 2),
                                    'arrear_amount': round(arrear_amount, 2),
                                    'arrear_withheld': round(arrear_withheld, 2),
                                    'remaining_balance': round(remaining_balance, 2),
                                    'calculation_status': type_result["calculation_status"]
                                })
                                enhanced_type_data['cases'].append(enhanced_case)
                                type_total_withheld += case_total_withheld
                            
                            total_withheld += type_total_withheld
                        
                        # Handle other garnishment types (student loan, creditor debt, etc.)
                        else:
                            withholding_amount = type_result.get('withholding_amt', 0)
                            status = type_result.get('status', 'processed')
                            
                            # Calculate per case amounts
                            total_cases = len(original_cases)
                            per_case_withholding = withholding_amount / total_cases if total_cases > 0 else 0
                            
                            type_total_withheld = 0.0
                            
                            for original_case in original_cases:
                                enhanced_case = original_case.copy()
                                
                                # Get ordered amount (required amount)
                                ordered_amount = enhanced_case.get('ordered_amount', 0)
                                
                                # Calculate actual withholding for this case
                                case_withholding = per_case_withholding if status != 'skipped_due_to_limit' else 0
                                
                                # Calculate remaining balance
                                remaining_balance = max(0, ordered_amount - case_withholding)

                                enhanced_case.update({
                                    'withholding_amount': round(case_withholding, 2),
                                    'remaining_balance': round(remaining_balance, 2),
                                    'calculation_status': type_result["calculation_status"],
                                    CR.WITHHOLDING_LIMIT_RULE : CommonConstants.WITHHOLDING_RULE_PLACEHOLDER,
                                    CR.WITHHOLDING_BASIS : type_result.get(CR.WITHHOLDING_BASIS, CM.NA),
                                    CR.WITHHOLDING_CAP : type_result.get(CR.WITHHOLDING_CAP, CM.NA)
                                    
                                })
                                enhanced_type_data['cases'].append(enhanced_case)
                                type_total_withheld += case_withholding
                            
                            total_withheld += type_total_withheld
                        
                        # Add type summary
                        enhanced_type_data['type_summary'] = {
                            'total_cases': len(enhanced_type_data['cases']),
                            'status': type_result.get('status', 'processed'),
                            'total_withheld': round(type_total_withheld if garnishment_type == 'child_support' or garnishment_type in ['student default loan', 'creditor debt'] else type_result.get('garnishment_amount', type_result.get('withholding_amt', 0)), 2)
                        }
                        
                        enhanced_garnishment_data.append(enhanced_type_data)
            
            # Update the record with enhanced garnishment data
            enhanced_record[EE.GARNISHMENT_DATA] = enhanced_garnishment_data
            
            # Add calculation summary
            enhanced_record['calculation_summary'] = {
                'twenty_five_percent_of_de':round(result[GT.CHILD_SUPPORT]["twenty_five_percent_of_de"], 2),
                'disposable_earnings': round(result[GT.CHILD_SUPPORT]["de"], 2),
                'allowable_disposable_earnings': round(result[GT.CHILD_SUPPORT]['ade'], 2),
                'total_mandatory_deduction': round(total_mandatory_deduction_val, 2),
            }
            
            # Add employer deduction information
            enhanced_record[CR.ER_DEDUCTION] = {
                CR.GARNISHMENT_FEES: self.get_rounded_garnishment_fee(
                    work_state, enhanced_record, total_withheld,garn_fees
                )
            }
            return enhanced_record
            
        except Exception as e:
            logger.error(f"Error calculating multiple garnishment: {e}")
            enhanced_record = record.copy()
            enhanced_record['calculation_status'] = 'error'
            enhanced_record['error'] = f"Error calculating multiple garnishment: {e}"
            return enhanced_record
                
    def calculate_garnishment_wrapper(self, record, config_data,garn_fees=None):
            """
            Wrapper function for parallel processing of garnishment calculations.
            """
            try:
                garnishment_data = record.get("garnishment_data")
                if not garnishment_data:
                    return None
                garnishment_type = garnishment_data[0].get(
                    EE.GARNISHMENT_TYPE, "").strip().lower()
                result = self.calculate_garnishment(
                    garnishment_type, record, config_data,garn_fees)
                if result is None:
                    return CommonConstants.NOT_FOUND
                elif result == CommonConstants.NOT_PERMITTED:
                    return CommonConstants.NOT_PERMITTED
                else:
                    return result
            except Exception as e:
                logger.error(f"Error in garnishment wrapper: {e}")
                return {"error": f"Error in garnishment wrapper: {e}"}

    def calculate_garnishment_result(self, case_info,batch_id, config_data,garn_fees=None):
        """
        Calculates garnishment result for a single case.
        """
        try:
            state = StateAbbreviations(case_info.get(
                EE.WORK_STATE)).get_state_name_and_abbr()
            ee_id = case_info.get(EE.EMPLOYEE_ID)
            is_multiple_garnishment_type=case_info.get("is_multiple_garnishment_type")
            if is_multiple_garnishment_type ==True:
                calculated_result=self.calculate_multiple_garnishment(case_info,config_data,garn_fees)
            else:
                calculated_result = self.calculate_garnishment_wrapper(
                case_info, config_data,garn_fees)
            if isinstance(calculated_result, dict) and 'error' in calculated_result:
                return {
                    "error": calculated_result["error"],
                    "status_code": calculated_result.get("status_code", 500),
                    "employee_id": ee_id,
                    "state": state
                }
            if calculated_result == CommonConstants.NOT_FOUND:
                return {
                    "error": f"Garnishment could not be calculated for employee {ee_id} because the state of {state} has not been implemented yet."
                }
            elif calculated_result == CommonConstants.NOT_PERMITTED:
                return {"error": f"In {state}, garnishment for creditor debt is not permitted."}
            elif not calculated_result:
                return {
                    "error": f"Could not calculate garnishment for employee: {ee_id}"
                }
            return calculated_result
        except Exception as e:
            logger.error(
                f"Unexpected error during garnishment calculation for employee {case_info.get(EE.EMPLOYEE_ID)}: {e}")
            return {
                "error": f"Unexpected error during garnishment calculation for employee {case_info.get(EE.EMPLOYEE_ID)}: {str(e)}"
            }

    def process_and_store_case(self, case_info, batch_id, config_data,garn_fees=None):
        try:
            with transaction.atomic():
                ee_id = case_info.get(EE.EMPLOYEE_ID)
                state = StateAbbreviations(case_info.get(
                    EE.WORK_STATE)).get_state_name_and_abbr().title()
                pay_period = case_info.get(EE.PAY_PERIOD).title()

                result = self.calculate_garnishment_result(
                    case_info, batch_id, config_data,garn_fees)

                withholding_basis = result.get(CR.WITHHOLDING_BASIS)
                withholding_cap = result.get(CR.WITHHOLDING_CAP)

                if isinstance(result, dict) and result.get("error"):
                    return result

                garnishment_type_data = result.get("garnishment_data")
                
                # Process rules for all garnishment types (not just the first one)
                if garnishment_type_data:
                    for garnishment_group in garnishment_type_data:
                        garnishment_type = garnishment_group.get("type", "").lower()
                        garnishment_data_list = garnishment_group.get("data", [])
                        
                        # Process each case within the garnishment type
                        for garnishment_item in garnishment_data_list:
                            case_id = garnishment_item.get(EE.CASE_ID, 0)
                            
                            if garnishment_type == GT.STATE_TAX_LEVY.lower():
                                try:
                                    rule = StateTaxLevyConfig.objects.get(
                                        state__iexact=state)

                                    serializer_data = StateTaxLevyConfigSerializers(
                                        rule).data
                                    serializer_data.update({
                                        CR.WITHHOLDING_BASIS: withholding_basis,
                                        CR.WITHHOLDING_CAP: withholding_cap,
                                        EE.EMPLOYEE_ID: ee_id,
                                        EE.PAY_PERIOD: pay_period
                                    })
                                    serializer_data.pop('id', None)
                                    StateTaxLevyAppliedRule.objects.update_or_create(
                                        case_id=case_id, defaults=serializer_data)
                                except StateTaxLevyConfig.DoesNotExist:
                                    pass

                            elif garnishment_type == GT.CREDITOR_DEBT.lower():
                                data = {
                                    EE.EMPLOYEE_ID: ee_id,
                                    CR.WITHHOLDING_BASIS: withholding_basis,
                                    EE.STATE: state,
                                    CR.WITHHOLDING_CAP: withholding_cap,
                                    EE.PAY_PERIOD: pay_period
                                }
                                CreditorDebtAppliedRule.objects.update_or_create(
                                    case_id=case_id, defaults=data)

                first_case_id = 0
                if case_info.get("garnishment_data"):
                    first_group = case_info.get("garnishment_data", [{}])[0]
                    first_case_data = first_group.get("data", [{}])
                    if first_case_data:
                        first_case_id = first_case_data[0].get(EE.CASE_ID, 0)

                employee_defaults = {
                    EE.CASE_ID: first_case_id,
                    EE.WORK_STATE: case_info.get(EE.WORK_STATE),
                    EE.NO_OF_EXEMPTION_INCLUDING_SELF: case_info.get(EE.NO_OF_EXEMPTION_INCLUDING_SELF),
                    EE.PAY_PERIOD: case_info.get(EE.PAY_PERIOD),
                    EE.FILING_STATUS: case_info.get(EE.FILING_STATUS),
                    EE.AGE: case_info.get(EE.AGE),
                    EE.IS_BLIND: case_info.get(EE.IS_BLIND),
                    EE.IS_SPOUSE_BLIND: case_info.get(EE.IS_SPOUSE_BLIND),
                    EE.SPOUSE_AGE: case_info.get(EE.SPOUSE_AGE),
                    EE.SUPPORT_SECOND_FAMILY: case_info.get(EE.SUPPORT_SECOND_FAMILY),
                    EE.NO_OF_STUDENT_DEFAULT_LOAN: case_info.get(EE.NO_OF_STUDENT_DEFAULT_LOAN),
                    EE.ARREARS_GREATER_THAN_12_WEEKS: case_info.get(EE.ARREARS_GREATER_THAN_12_WEEKS),
                    EE.NO_OF_DEPENDENT_EXEMPTION: case_info.get(EE.NO_OF_DEPENDENT_EXEMPTION),
                }
                EmployeeBatchData.objects.update_or_create(
                    ee_id=ee_id, defaults=employee_defaults)

                # Store or update Payroll Taxes for each case
                payroll_data = case_info.get(PT.PAYROLL_TAXES, {})
                payroll_defaults = {
                    CA.WAGES: case_info.get(CA.WAGES),
                    CA.COMMISSION_AND_BONUS: case_info.get(CA.COMMISSION_AND_BONUS),
                    CA.NON_ACCOUNTABLE_ALLOWANCES: case_info.get(CA.NON_ACCOUNTABLE_ALLOWANCES),
                    CA.GROSS_PAY: case_info.get(CA.GROSS_PAY),
                    EE.DEBT: case_info.get(EE.DEBT),
                    EE.EXEMPTION_AMOUNT: case_info.get(EE.EXEMPTION_AMOUNT),
                    CA.NET_PAY: case_info.get(CA.NET_PAY),
                    PT.FEDERAL_INCOME_TAX: payroll_data.get(PT.FEDERAL_INCOME_TAX),
                    PT.SOCIAL_SECURITY_TAX: payroll_data.get(PT.SOCIAL_SECURITY_TAX),
                    PT.MEDICARE_TAX: payroll_data.get(PT.MEDICARE_TAX),
                    PT.STATE_TAX: payroll_data.get(PT.STATE_TAX),
                    PT.LOCAL_TAX: payroll_data.get(PT.LOCAL_TAX),
                    PT.UNION_DUES: payroll_data.get(PT.UNION_DUES),
                    PT.MEDICAL_INSURANCE_PRETAX: payroll_data.get(PT.MEDICAL_INSURANCE_PRETAX),
                    PT.INDUSTRIAL_INSURANCE: payroll_data.get(PT.INDUSTRIAL_INSURANCE),
                    PT.LIFE_INSURANCE: payroll_data.get(PT.LIFE_INSURANCE),
                    PT.CALIFORNIA_SDI: payroll_data.get(PT.CALIFORNIA_SDI, 0),
                }

                # Store payroll tax data (one record per employee, using first case_id)
                PayrollBatchData.objects.update_or_create(
                    case_id=first_case_id, defaults={**payroll_defaults, "ee_id": ee_id})

                # Deduplicate and prepare Garnishment Data
                unique_garnishments_to_create = {}
                for garnishment_group in case_info.get(CA.GARNISHMENT_DATA, []):
                    garnishment_type = garnishment_group.get(
                        EE.GARNISHMENT_TYPE, garnishment_group.get("type", ""))  
                    for garnishment in garnishment_group.get("data", []):
                        case_id_garnish = garnishment.get(EE.CASE_ID)
                        if case_id_garnish:
                            unique_garnishments_to_create[case_id_garnish] = GarnishmentBatchData(
                                case_id=case_id_garnish,
                                garnishment_type=garnishment_type,
                                ordered_amount=garnishment.get(CA.ORDERED_AMOUNT),
                                arrear_amount=garnishment.get(CA.ARREAR_AMOUNT),
                                current_medical_support=garnishment.get(CA.CURRENT_MEDICAL_SUPPORT),
                                past_due_medical_support=garnishment.get(CA.PAST_DUE_MEDICAL_SUPPORT),
                                current_spousal_support=garnishment.get(CA.CURRENT_SPOUSAL_SUPPORT),
                                past_due_spousal_support=garnishment.get(CA.PAST_DUE_SPOUSAL_SUPPORT),
                                ee_id=ee_id
                            )

                if unique_garnishments_to_create:
                    GarnishmentBatchData.objects.bulk_create(
                        unique_garnishments_to_create.values(),
                        update_conflicts=True,
                        unique_fields=["case_id"],
                        update_fields=[
                            "garnishment_type", "ordered_amount", "arrear_amount",
                            "current_medical_support", "past_due_medical_support",
                            "current_spousal_support", "past_due_spousal_support", "ee_id"
                        ]
                    )

                result.pop(CR.WITHHOLDING_BASIS, None)  # Use None as default to avoid KeyError
                result.pop(CR.WITHHOLDING_CAP, None)
                return result
                
        except Exception as e:
            return {"error": f"Error processing case for employee {case_info.get(EE.EMPLOYEE_ID)}: {str(e)}"}

    def get_all_garnishment_types(self, cases_data: List[Dict]) -> Set[str]:
        """
        Extract all unique garnishment types from the cases data.
        Handles both single and multi-garnishment cases.
        """
        garnishment_types = set()
        
        for case in cases_data:
            garnishment_data = case.get(EE.GARNISHMENT_DATA, [])
            
            for garnishment in garnishment_data:
                garnishment_type = garnishment.get(EE.GARNISHMENT_TYPE) or garnishment.get('type')
                if garnishment_type:
                    normalized_type = garnishment_type.lower().strip()
                    garnishment_types.add(normalized_type)
                    
        return garnishment_types

    def is_multi_garnishment_case(self, case_data: Dict) -> bool:
        """
        Determine if a case contains multiple garnishment types.
        Returns True if more than one garnishment type is present.
        """
        garnishment_data = case_data.get(EE.GARNISHMENT_DATA, [])
        return len(garnishment_data) > 1

    def get_case_garnishment_types(self, case_data: Dict) -> Set[str]:
        """
        Extract garnishment types for a specific case.
        Used for multi-garnishment case processing.
        """
        garnishment_types = set()
        garnishment_data = case_data.get(EE.GARNISHMENT_DATA, [])
        
        for garnishment in garnishment_data:
            garnishment_type = garnishment.get(EE.GARNISHMENT_TYPE) or garnishment.get('type')
            if garnishment_type:
                normalized_type = garnishment_type.lower().strip()
                garnishment_types.add(normalized_type)
                
        return garnishment_types

    def filter_config_for_case(self, full_config_data: Dict, case_garnishment_types: Set[str]) -> Dict:
        """
        Filter configuration data to include only relevant types for a specific case.
        This is particularly useful for multi-garnishment cases.
        """
        filtered_config = {}
        
        for garnishment_type in case_garnishment_types:
            if garnishment_type in full_config_data:
                filtered_config[garnishment_type] = full_config_data[garnishment_type]
                    
        return filtered_config        <|MERGE_RESOLUTION|>--- conflicted
+++ resolved
@@ -10,13 +10,8 @@
     StateTaxLevyConfigSerializers, StateTaxLevyExemptAmtConfigSerializers
 )
 from user_app.serializers import EmployeeDetailSerializer
-<<<<<<< HEAD
 
 from processor.garnishment_library.calculations import (StateAbbreviations,ChildSupport,FranchaiseTaxBoard,WithholdingProcessor,
-=======
-from processor.garnishment_library.calculations.bankcrupty import Bankruptcy
-from processor.garnishment_library.calculations import (StateAbbreviations,ChildSupport,FranchaiseTaxBoard,
->>>>>>> 17c9df8f
                     GarFeesRulesEngine,MultipleGarnishmentPriorityOrder,StateTaxLevyCalculator,CreditorDebtCalculator,FederalTax,StudentLoanCalculator)
 from user_app.constants import (
     EmployeeFields as EE,
@@ -115,22 +110,6 @@
                 except Exception as e:
                     logger.error(f"Error loading {GT.FEDERAL_TAX_LEVY} config: {e}")
 
-            
-            if "bankcrupty" in garnishment_types:
-                try:
-                    queryset = ExemptConfig.objects.select_related('state','pay_period','garnishment_type').filter(garnishment_type=7)
-
-                    config_ids = queryset.values_list("id", flat=True)
-
-                    # Get ThresholdAmount records linked to those configs
-                    threshold_qs = ThresholdAmount.objects.select_related("config").filter(config_id__in=config_ids)
-
-                    serializer = ThresholdAmountSerializer(threshold_qs, many=True)
-                    config_data["bankcrupty"] = serializer.data
-                    loaded_types.append("bankcrupty")
-                    logger.info(f"Successfully loaded config for types: {loaded_types}")
-                except Exception as e:
-                    logger.error(f"Error loading {GT.FEDERAL_TAX_LEVY} config: {e}")
             
         except Exception as e:
             logger.error(f"Critical error preloading config data: {e}", exc_info=True) 
@@ -281,7 +260,6 @@
                 ],
                 "calculate": self.calculate_franchise_tax_board
             },
-<<<<<<< HEAD
             GT.CHILD_SUPPORT_PRIORITY: {
                 "fields": [
                     EE.ARREARS_GREATER_THAN_12_WEEKS, EE.SUPPORT_SECOND_FAMILY,
@@ -289,14 +267,6 @@
                 ],
                 "calculate": self.calculate_child_support_priority
             }
-=======
-            "bankcrupty": {
-                "fields": [
-                    EE.GROSS_PAY, EE.WORK_STATE, EE.PAY_PERIOD, EE.FILING_STATUS
-                ],
-                "calculate": self.calculate_bankcrupty
-            },
->>>>>>> 17c9df8f
 
         }
         rule = garnishment_rules.get(garnishment_type_lower)
@@ -404,16 +374,22 @@
         """
         try:
             work_state = record.get(EE.WORK_STATE)
-            payroll_taxes = record.get(PT.PAYROLL_TAXES)
             result = StudentLoanCalculator().calculate(record)
             total_mandatory_deduction_val = ChildSupport(
-                work_state).calculate_md(payroll_taxes)
+                work_state).calculate_md(record)
             loan_amt = result["student_loan_amt"]
+            print("result",result)
+
 
             if len(loan_amt) == 1:
-                record[CR.AGENCY] = [{
-                    CR.WITHHOLDING_AMT: [
-                        {GR.STUDENT_DEFAULT_LOAN: loan_amt.values()}]}]
+                if isinstance(loan_amt, (int, float,list,dict)):
+                    record[CR.AGENCY] = [{
+                        CR.WITHHOLDING_AMT: [
+                            {GR.STUDENT_DEFAULT_LOAN: loan_amt.values()}]}]
+                else:
+                    record[CR.AGENCY] = [{
+                        CR.WITHHOLDING_AMT: [
+                            {GR.STUDENT_DEFAULT_LOAN: loan_amt}]}]
             else:
                 record[CR.AGENCY] = [{
                     CR.WITHHOLDING_AMT: [{GR.STUDENT_DEFAULT_LOAN: amt}
@@ -421,14 +397,16 @@
             total_student_loan_amt = 0 if any(isinstance(
                 val, str) for val in loan_amt.values()) else sum(loan_amt.values())
             record[CR.ER_DEDUCTION] = {CR.GARNISHMENT_FEES: self.get_rounded_garnishment_fee(
-                work_state, record, total_student_loan_amt)}
+                work_state, record, total_student_loan_amt,garn_fees)}
             record[CR.WITHHOLDING_BASIS] = CM.NA
             record[CR.WITHHOLDING_CAP] = CM.NA
             record[CR.TOTAL_MANDATORY_DEDUCTION] = round(
                     total_mandatory_deduction_val, 2)
-            record[CR.DISPOSABLE_EARNING] = result[CR.DISPOSABLE_EARNING]
+            record[CR.DISPOSABLE_EARNING] = result["disposable_earning"]
             return record
         except Exception as e:
+            import traceback as t
+            print("eee",t.print_exc())
             logger.error(f"Error calculating student loan: {e}")
             return {"error": f"Error calculating student loan: {e}"}
 
@@ -438,13 +416,11 @@
         """
         try:
             state_tax_view = StateTaxLevyCalculator()
-            payroll_taxes = record.get(PT.PAYROLL_TAXES)
             work_state = record.get(EE.WORK_STATE)
             result = state_tax_view.calculate(
                 record, config_data[GT.STATE_TAX_LEVY])
-            print("result",result)
             total_mandatory_deduction_val = ChildSupport(
-                work_state).calculate_md(payroll_taxes)
+                work_state).calculate_md(record)
             if result == CommonConstants.NOT_FOUND:
                 return None
             if isinstance(result, dict) and result.get(CR.WITHHOLDING_AMT, 0) <= 0:
@@ -473,12 +449,8 @@
                     result[CR.DISPOSABLE_EARNING], 2)
                 record[CR.WITHHOLDING_BASIS] = result.get(CR.WITHHOLDING_BASIS)
                 record[CR.WITHHOLDING_CAP] = result.get(CR.WITHHOLDING_CAP)
-                print("record",record)
                 return record
-                
-        except Exception as e:
-            import traceback as t
-            print("eee",t.print_exc()) 
+        except Exception as e:
             logger.error(f"Error calculating state tax levy: {e}")
             return {"error": f"Error calculating state tax levy: {e}"}
 
@@ -559,47 +531,6 @@
             logger.error(f"Error calculating franchise tax board: {e}")
             return {"error": f"Error calculating franchise tax board: {e}"}
         
-    def calculate_bankcrupty(self, record, config_data=None,garn_fees=None):
-        """
-        Calculate creditor debt garnishment.
-        """
-        try:
-            bankcrupty_calculator = Bankruptcy()
-            payroll_taxes = record.get(PT.PAYROLL_TAXES)
-            work_state = record.get(EE.WORK_STATE)
-            result = bankcrupty_calculator.calculate(
-                record, config_data["bankruptcy"])
-            if isinstance(result, tuple):
-                result = result[0]
-            if result == CommonConstants.NOT_FOUND:
-                return None
-            elif result == CommonConstants.NOT_PERMITTED:
-                return CommonConstants.NOT_PERMITTED
-            total_mandatory_deduction_val = ChildSupport(
-                work_state).calculate_md(payroll_taxes)
-            if result[CR.WITHHOLDING_AMT] <= 0:
-                return self._handle_insufficient_pay_garnishment(
-                    record, result[CR.DISPOSABLE_EARNING], total_mandatory_deduction_val)
-            else:
-                record[CR.AGENCY] = [{CR.WITHHOLDING_AMT: [
-                    {CR.GARNISHMENT_AMOUNT: max(round(result[CR.WITHHOLDING_AMT], 2), 0)}]}]
-                record[CR.DISPOSABLE_EARNING] = round(
-                    result[CR.DISPOSABLE_EARNING], 2)
-                record[CR.TOTAL_MANDATORY_DEDUCTION] = round(
-                    total_mandatory_deduction_val, 2)
-                record[CR.ER_DEDUCTION] = {
-                    CR.GARNISHMENT_FEES: self.get_rounded_garnishment_fee(
-                    work_state, record, result[CR.WITHHOLDING_AMT],garn_fees
-                    )}
-                record[CR.WITHHOLDING_LIMIT_RULE] = CommonConstants.WITHHOLDING_RULE_PLACEHOLDER
-                record[CR.WITHHOLDING_BASIS] = result.get(CR.WITHHOLDING_BASIS)
-                record[CR.WITHHOLDING_CAP] = result.get(CR.WITHHOLDING_CAP)
-                return record
-        except Exception as e:
-            logger.error(f"Error calculating franchise tax board: {e}")
-            return {"error": f"Error calculating franchise tax board: {e}"}
-   
-
 
     def calculate_child_support_priority(self, record, config_data=None,garn_fees=None):
         """
@@ -757,7 +688,7 @@
             enhanced_record['calculation_summary'] = {
                 'twenty_five_percent_of_de':round(result[GT.CHILD_SUPPORT]["twenty_five_percent_of_de"], 2),
                 'disposable_earnings': round(result[GT.CHILD_SUPPORT]["de"], 2),
-                'allowable_disposable_earnings': round(result[GT.CHILD_SUPPORT]['ade'], 2),
+                'allowable_disposable_earnings': round(result[GT.CHILD_SUPPORT]['ade'], 1),
                 'total_mandatory_deduction': round(total_mandatory_deduction_val, 2),
             }
             
